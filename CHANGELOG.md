For more detailed information about the changes see the history of the [repository](https://github.com/votca/tools/commits/stable).

## Version 1.7-dev
* add support of txt2tqs 3.4 (#208)
* fix MKL:: target creation (#207)
* use local includes (#204)
* add more support for units (#200)
* add methods to update user input with defaults (#222)
* fix usage of PROJECT_SOURCE_DIR in cmake (#230)
* fix merging calculator defaults (#226, #227)
* document cmake options and packages (#231)
<<<<<<< HEAD
* rename WITH_RC_FILES to INSTALL_RC_FILES (#236)
=======
* make fftw3 a public dependency (#235)
>>>>>>> e2d10902

## Version 1.6.1 (released XX.04.20)
* fix build with mkl (#229)
* fix build with non-system libfftw (#234)

## Version 1.6 _SuperPelagia_ (released 17.04.20)
* fix clang-10 warnings (#217)
* clean up VOTCARC.* (#220)
* fix exported target with mkl (#223, #224)

## Version 1.6_rc2 (released 10.02.20)
* fix inheritance bug in cmake files (#197) 
* fix bug in table class (#196)
* fix build on 32-bit archs (#199)
* remove old doxygen target (#211)

## Version 1.6_rc1 (released 04.12.19)
* replaced fftw with Eigen3 fft 
* replaced random with std::random implementation
* added many unit tests
* formated code with clang-format
* major cmake refactor

## Version 1.5.1 (released 20.11.19)
 * switch votca_compare to python3
 * more clear error message for xmlreader
 * fix build on CentOs7

## Version 1.5 _SuperVictor_ (released 31.01.19)

* enable gitlab CI

## Version 1.5_rc3 (released 19.01.19)

* travis: fixed bug in building tags

## Version 1.5_rc2 (released 16.01.19)

* histogramnew: refactor to fix memory lead

## Version 1.5_rc1 (released 28.12.18)

* added unit testing 
* Eigen added as a dependency
* removed GSL dependency

## Version 1.2.2

* cmake: allow static fftw and gsl
* added dummy c function for cmake
* fixed conflicting type headers (real was defined)

## Version 1.2.1

* fixed soname of libs
* improved cmake checks and error messages
* fixed pkg-config file

## Version 1.2 (SuperDoris)

* changed buildsystem to cmake
* added database class through sqlite3

## Version 1.1.2

* fixed head of votca-tools manpage

## Version 1.1.1

* just a bugfix release

## Version 1.1 (SuperAnn)

* added thread class
* added spline class, with akima spline, linear spline
* added man7 page
* random.cc: avoid calling of exit()
* added lexical cast class

## Version 1.0.1

* fixed a bug in VOTCARC.csh for empty LD_LIBRARY_PATH
* completion file has moved back to csg
* added --disable-rc-files to configure
* updated bundled libtool to 2.2.10

## Version 1.0

* added libvotca_expat to allow compiling without expat
* allow comments in tables
* added application class to create standardized applications
* all boost dependecy are now in tools
* fixes in table format, flags is always last row now
* allow compling without fftw (needed for csg_boltzmann only)
* allow compling without gsl (needed for csg_resample and csg_fmatch)

## Version 1.0_rc5

* using libexpat instead of libxml2
* added libvotca_boost to allow compiling without boost
* using pkg-config to detect package flags
* compiles under AIX with xlC
* added VOTCARC to initialize all votca parts
* updated configure, see --help

## Version 1.0_rc4

* using libtool to build shared libs

## Version 1.0_rc3

* corrected bug in tokenizer
* fixed a bug in calculation of version string
* some fixes concerning autotools

## Version 1.0_rc2

* fixed typo in calculation of version string
* added NOTICE and LICENSE to the dist tarball

## Version 1.0_rc1

* initial version<|MERGE_RESOLUTION|>--- conflicted
+++ resolved
@@ -9,11 +9,8 @@
 * fix usage of PROJECT_SOURCE_DIR in cmake (#230)
 * fix merging calculator defaults (#226, #227)
 * document cmake options and packages (#231)
-<<<<<<< HEAD
+* make fftw3 a public dependency (#235)
 * rename WITH_RC_FILES to INSTALL_RC_FILES (#236)
-=======
-* make fftw3 a public dependency (#235)
->>>>>>> e2d10902
 
 ## Version 1.6.1 (released XX.04.20)
 * fix build with mkl (#229)
