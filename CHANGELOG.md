--- conflicted
+++ resolved
@@ -1,13 +1,9 @@
 For more detailed information about the changes see the history of the [repository](https://github.com/votca/tools/commits/stable).
 
-<<<<<<< HEAD
-## Version 1.5 _SuperVictor_ (released 31.01.19)
-=======
 ## Version 1.6-dev
 
 
-## Version 1.5 (released XX.01.19)
->>>>>>> 613cb587
+## Version 1.5 _SuperVictor_ (released 31.01.19)
  * enable gitlab CI
 
 
