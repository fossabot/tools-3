For more detailed information about the changes see the history of the [repository](https://github.com/votca/tools/commits/stable).

## Version 1.7-dev
* add support of txt2tqs 3.4 (#208)
* fix MKL:: target creation (#207)
* use local includes (#204)
* add more support for units (#200)
* add methods to update user input with defaults (#222)
* fix usage of PROJECT_SOURCE_DIR in cmake (#230)
* fix merging calculator defaults (#226, #227)
* document cmake options and packages (#231)
<<<<<<< HEAD
* check calculator input options (#232)
=======
* make fftw3 a public dependency (#235)
* rename WITH_RC_FILES to INSTALL_RC_FILES (#236)
>>>>>>> 3c01dbb9

## Version 1.6.1 (released XX.04.20)
* fix build with mkl (#229)
* fix build with non-system libfftw (#234)

## Version 1.6 _SuperPelagia_ (released 17.04.20)
* fix clang-10 warnings (#217)
* clean up VOTCARC.* (#220)
* fix exported target with mkl (#223, #224)

## Version 1.6_rc2 (released 10.02.20)
* fix inheritance bug in cmake files (#197) 
* fix bug in table class (#196)
* fix build on 32-bit archs (#199)
* remove old doxygen target (#211)

## Version 1.6_rc1 (released 04.12.19)
* replaced fftw with Eigen3 fft 
* replaced random with std::random implementation
* added many unit tests
* formated code with clang-format
* major cmake refactor

## Version 1.5.1 (released 20.11.19)
 * switch votca_compare to python3
 * more clear error message for xmlreader
 * fix build on CentOs7

## Version 1.5 _SuperVictor_ (released 31.01.19)

* enable gitlab CI

## Version 1.5_rc3 (released 19.01.19)

* travis: fixed bug in building tags

## Version 1.5_rc2 (released 16.01.19)

* histogramnew: refactor to fix memory lead

## Version 1.5_rc1 (released 28.12.18)

* added unit testing 
* Eigen added as a dependency
* removed GSL dependency

## Version 1.2.2

* cmake: allow static fftw and gsl
* added dummy c function for cmake
* fixed conflicting type headers (real was defined)

## Version 1.2.1

* fixed soname of libs
* improved cmake checks and error messages
* fixed pkg-config file

## Version 1.2 (SuperDoris)

* changed buildsystem to cmake
* added database class through sqlite3

## Version 1.1.2

* fixed head of votca-tools manpage

## Version 1.1.1

* just a bugfix release

## Version 1.1 (SuperAnn)

* added thread class
* added spline class, with akima spline, linear spline
* added man7 page
* random.cc: avoid calling of exit()
* added lexical cast class

## Version 1.0.1

* fixed a bug in VOTCARC.csh for empty LD_LIBRARY_PATH
* completion file has moved back to csg
* added --disable-rc-files to configure
* updated bundled libtool to 2.2.10

## Version 1.0

* added libvotca_expat to allow compiling without expat
* allow comments in tables
* added application class to create standardized applications
* all boost dependecy are now in tools
* fixes in table format, flags is always last row now
* allow compling without fftw (needed for csg_boltzmann only)
* allow compling without gsl (needed for csg_resample and csg_fmatch)

## Version 1.0_rc5

* using libexpat instead of libxml2
* added libvotca_boost to allow compiling without boost
* using pkg-config to detect package flags
* compiles under AIX with xlC
* added VOTCARC to initialize all votca parts
* updated configure, see --help

## Version 1.0_rc4

* using libtool to build shared libs

## Version 1.0_rc3

* corrected bug in tokenizer
* fixed a bug in calculation of version string
* some fixes concerning autotools

## Version 1.0_rc2

* fixed typo in calculation of version string
* added NOTICE and LICENSE to the dist tarball

## Version 1.0_rc1

* initial version<|MERGE_RESOLUTION|>--- conflicted
+++ resolved
@@ -9,12 +9,9 @@
 * fix usage of PROJECT_SOURCE_DIR in cmake (#230)
 * fix merging calculator defaults (#226, #227)
 * document cmake options and packages (#231)
-<<<<<<< HEAD
-* check calculator input options (#232)
-=======
 * make fftw3 a public dependency (#235)
 * rename WITH_RC_FILES to INSTALL_RC_FILES (#236)
->>>>>>> 3c01dbb9
+* check calculator input options (#232, #233)
 
 ## Version 1.6.1 (released XX.04.20)
 * fix build with mkl (#229)
