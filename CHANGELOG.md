For more detailed information about the changes see the history of the [repository](https://github.com/votca/tools/commits/stable).

<<<<<<< HEAD

## Version 1.7-dev
* add methods to update user input with defaults
=======
## Version 1.7-dev
* add support of txt2tqs 3.4 (#208)
* fix MKL:: target creation (#207)
* use local includes (#204)
* add more support for units (#200)

## Version 1.6 _SuperPelagia_ (released XX.02.20)
* fix clang-10 warnings (#217)
* clean up VOTCARC.* (#220)

## Version 1.6_rc2 (released 10.02.20)
* fix inheritance bug in cmake files (#197) 
* fix bug in table class (#196)
* fix build on 32-bit archs (#199)
* remove old doxygen target (#211)
>>>>>>> b8cbab68

## Version 1.6_rc1 (released 04.12.19)
* replaced fftw with Eigen3 fft 
* replaced random with std::random implementation
* added many unit tests
* formated code with clang-format
* major cmake refactor

## Version 1.5.1 (released 20.11.19)
 * switch votca_compare to python3
 * more clear error message for xmlreader
 * fix build on CentOs7

## Version 1.5 _SuperVictor_ (released 31.01.19)

* enable gitlab CI

## Version 1.5_rc3 (released 19.01.19)

* travis: fixed bug in building tags

## Version 1.5_rc2 (released 16.01.19)

* histogramnew: refactor to fix memory lead

## Version 1.5_rc1 (released 28.12.18)

* added unit testing 
* Eigen added as a dependency
* removed GSL dependency

## Version 1.2.2

* cmake: allow static fftw and gsl
* added dummy c function for cmake
* fixed conflicting type headers (real was defined)

## Version 1.2.1

* fixed soname of libs
* improved cmake checks and error messages
* fixed pkg-config file

## Version 1.2 (SuperDoris)

* changed buildsystem to cmake
* added database class through sqlite3

## Version 1.1.2

* fixed head of votca-tools manpage

## Version 1.1.1

* just a bugfix release

## Version 1.1 (SuperAnn)

* added thread class
* added spline class, with akima spline, linear spline
* added man7 page
* random.cc: avoid calling of exit()
* added lexical cast class

## Version 1.0.1

* fixed a bug in VOTCARC.csh for empty LD_LIBRARY_PATH
* completion file has moved back to csg
* added --disable-rc-files to configure
* updated bundled libtool to 2.2.10

## Version 1.0

* added libvotca_expat to allow compiling without expat
* allow comments in tables
* added application class to create standardized applications
* all boost dependecy are now in tools
* fixes in table format, flags is always last row now
* allow compling without fftw (needed for csg_boltzmann only)
* allow compling without gsl (needed for csg_resample and csg_fmatch)

## Version 1.0_rc5

* using libexpat instead of libxml2
* added libvotca_boost to allow compiling without boost
* using pkg-config to detect package flags
* compiles under AIX with xlC
* added VOTCARC to initialize all votca parts
* updated configure, see --help

## Version 1.0_rc4

* using libtool to build shared libs

## Version 1.0_rc3

* corrected bug in tokenizer
* fixed a bug in calculation of version string
* some fixes concerning autotools

## Version 1.0_rc2

* fixed typo in calculation of version string
* added NOTICE and LICENSE to the dist tarball

## Version 1.0_rc1

* initial version<|MERGE_RESOLUTION|>--- conflicted
+++ resolved
@@ -1,15 +1,11 @@
 For more detailed information about the changes see the history of the [repository](https://github.com/votca/tools/commits/stable).
 
-<<<<<<< HEAD
-
-## Version 1.7-dev
-* add methods to update user input with defaults
-=======
 ## Version 1.7-dev
 * add support of txt2tqs 3.4 (#208)
 * fix MKL:: target creation (#207)
 * use local includes (#204)
 * add more support for units (#200)
+* add methods to update user input with defaults (#222)
 
 ## Version 1.6 _SuperPelagia_ (released XX.02.20)
 * fix clang-10 warnings (#217)
@@ -20,7 +16,6 @@
 * fix bug in table class (#196)
 * fix build on 32-bit archs (#199)
 * remove old doxygen target (#211)
->>>>>>> b8cbab68
 
 ## Version 1.6_rc1 (released 04.12.19)
 * replaced fftw with Eigen3 fft 
