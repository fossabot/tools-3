--- conflicted
+++ resolved
@@ -16,11 +16,6 @@
   set(CMAKE_BUILD_TYPE Release CACHE STRING "Choose the type of build, options are: None Debug Release RelWithDebInfo MinSizeRel." FORCE)
 endif(NOT CMAKE_BUILD_TYPE AND NOT CMAKE_CXX_FLAGS)
 
-<<<<<<< HEAD
-enable_language(CXX)
-
-=======
->>>>>>> 7bdb0c1f
 ######################################################################
 # compiler tests
 # these need ot be done early (before further tests).
