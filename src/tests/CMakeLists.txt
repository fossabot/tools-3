find_package(Boost 1.53.0 REQUIRED COMPONENTS unit_test_framework)

# Each test listed in Alphabetical order
foreach(PROG
<<<<<<< HEAD
		test_constants
		test_cubicspline
		test_datacollection
		test_edge_base
		test_edgecontainer
		test_elements
		test_floatingpointcomparison
		test_graph_base
		test_graph_bf_visitor
		test_graph_df_visitor
		test_graphalgorithm
		test_graphdistvisitor
		test_graphnode
		test_graphvisitor
		test_histogramnew
		test_identity
		test_linalg
		test_name
		test_reducededge
		test_reducedgraph
		test_table
		test_thread
		test_tokenizer
		test_typeconverter
        test_filesystem
		test_property)
=======
    test_constants
    test_cubicspline
    test_datacollection
    test_edge_base
    test_edgecontainer
    test_elements
    test_floatingpointcomparison
    test_graph_base
    test_graph_bf_visitor
    test_graph_df_visitor
    test_graphalgorithm
    test_graphdistvisitor
    test_graphnode
    test_graphvisitor
    test_histogramnew
    test_identity
    test_linalg
    test_matrix
    test_name
    test_reducededge
    test_reducedgraph
    test_structureparameters
    test_table
    test_thread
    test_tokenizer
    test_vec
    test_property)
>>>>>>> 037bb3ac

  file(GLOB ${PROG}_SOURCES ${PROG}*.cc)
  add_executable(unit_${PROG} ${${PROG}_SOURCES})
  target_link_libraries(unit_${PROG} votca_tools ${Boost_UNIT_TEST_FRAMEWORK_LIBRARY})
  target_compile_definitions(unit_${PROG} PRIVATE BOOST_TEST_DYN_LINK)
  add_test(unit_${PROG} unit_${PROG})
  # run tests for tools (for coverage) as well
  set_tests_properties(unit_${PROG} PROPERTIES LABELS "tools;votca")

  if(VALGRIND_FOUND)
    add_test(NAME memory_${PROG} COMMAND "${VALGRIND_EXECUTABLE}" --tool=memcheck --leak-check=yes --show-reachable=yes --num-callers=20 --track-fds=yes --error-exitcode=1 $<TARGET_FILE:unit_${PROG}>)
    set_tests_properties(memory_${PROG} PROPERTIES LABELS "tools;votca")
  endif(VALGRIND_FOUND) 
endforeach(PROG)<|MERGE_RESOLUTION|>--- conflicted
+++ resolved
@@ -2,7 +2,6 @@
 
 # Each test listed in Alphabetical order
 foreach(PROG
-<<<<<<< HEAD
 		test_constants
 		test_cubicspline
 		test_datacollection
@@ -23,41 +22,12 @@
 		test_name
 		test_reducededge
 		test_reducedgraph
+    test_structureparameters
 		test_table
 		test_thread
 		test_tokenizer
-		test_typeconverter
-        test_filesystem
+    test_filesystem
 		test_property)
-=======
-    test_constants
-    test_cubicspline
-    test_datacollection
-    test_edge_base
-    test_edgecontainer
-    test_elements
-    test_floatingpointcomparison
-    test_graph_base
-    test_graph_bf_visitor
-    test_graph_df_visitor
-    test_graphalgorithm
-    test_graphdistvisitor
-    test_graphnode
-    test_graphvisitor
-    test_histogramnew
-    test_identity
-    test_linalg
-    test_matrix
-    test_name
-    test_reducededge
-    test_reducedgraph
-    test_structureparameters
-    test_table
-    test_thread
-    test_tokenizer
-    test_vec
-    test_property)
->>>>>>> 037bb3ac
 
   file(GLOB ${PROG}_SOURCES ${PROG}*.cc)
   add_executable(unit_${PROG} ${${PROG}_SOURCES})
