--- conflicted
+++ resolved
@@ -87,84 +87,6 @@
          * @param min lower bound of interval
          * @param max upper bound of interval
          * @param nbins number of bins
-<<<<<<< HEAD
-         */void Initialize(double min, double max, int nbins);
-
-        /**
-          * \brief process a data point
-          * \param v value of this point
-          * \scale scale weighting of this point, bin of v is increased by scale instead of 1
-         */
-        void Process(const double &v, double scale = 1.0);
-        
-        /**
-            \brief process a range of data using iterator interface
-         */
-        template<typename iterator_type>        
-        void ProcessRange(const iterator_type &begin, const iterator_type &end);
-    
-    
-        /**
-         * \brief get the lower bound of the histogram intervaö
-         * \return lower limit of interval
-         */
-        double getMin() const {return _min; }
-        /**
-         * \brief get the upper bound of the histogram intervaö
-         * \return upper limit of interval
-         */
-        double getMax() const {return _max; }
-        /**
-         * \brief Get number of grid points
-         * \return number of grid poitns
-         */
-        double getNBins() const {return  _nbins; }
-
-        /**
-         * \brief get the grid of histogram
-         * \return step per bin
-         */
-        double getStep() const { return _step; }
-        
-        /**
-         * \brief normalize the histogram that the integral is 1
-         */
-        void Normalize();
-        
-        
-         /**
-         * \brief scales the histogram with a certain value
-         */
-        void Scale(const double &scale);
-
-        /**
-         * \brief clear all data
-         */
-        void Clear();
-        
-    
-        /**
-         * \brief get access to content of histogram
-         * \return table object with bins in x and values in y
-         */
-        Table &data() { return _data; }
- 
-        /**
-         * \brief set whether interval is periodic
-         * \param periodic is periodic
-         */
-       void setPeriodic(bool periodic) { _periodic = periodic; }	
-
-    private:        
-        double _min, _max;
-        double _step;
-        double _weight;
-        bool _periodic; 
-        
-        int _nbins;
-        
-        Table _data;
-=======
          */ void Initialize(double min, double max, int nbins);
 
   /**
@@ -260,7 +182,6 @@
   int _nbins;
   Table _data;
   Table _data_p;
->>>>>>> 34c93eb2
 };
 
 inline std::ostream &operator<<(std::ostream &out, HistogramNew &h) {
