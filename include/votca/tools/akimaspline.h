--- conflicted
+++ resolved
@@ -80,25 +80,15 @@
   Eigen::VectorXd t;
 };
 
-<<<<<<< HEAD
-inline double AkimaSpline::Calculate(const double &r) {
+inline double AkimaSpline::Calculate(double r) {
   Index interval = getInterval(r);
-=======
-inline double AkimaSpline::Calculate(double r) {
-  long int interval = getInterval(r);
->>>>>>> 839a7512
   double z = r - _r[interval];
   return p0(interval) + p1(interval) * z + p2(interval) * z * z +
          p3(interval) * z * z * z;
 }
 
-<<<<<<< HEAD
-inline double AkimaSpline::CalculateDerivative(const double &r) {
+inline double AkimaSpline::CalculateDerivative(double r) {
   Index interval = getInterval(r);
-=======
-inline double AkimaSpline::CalculateDerivative(double r) {
-  long int interval = getInterval(r);
->>>>>>> 839a7512
   double z = r - _r[interval];
   return +p1(interval) + 2.0 * p2(interval) * z + 3.0 * p3(interval) * z * z;
 }
