/*
 *            Copyright 2009-2019 The VOTCA Development Team
 *                       (http://www.votca.org)
 *
 *      Licensed under the Apache License, Version 2.0 (the "License")
 *
 * You may not use this file except in compliance with the License.
 * You may obtain a copy of the License at
 *
 *              http://www.apache.org/licenses/LICENSE-2.0
 *
 * Unless required by applicable law or agreed to in writing, software
 * distributed under the License is distributed on an "AS IS" BASIS,
 * WITHOUT WARRANTIES OR CONDITIONS OF ANY KIND, either express or implied.
 * See the License for the specific language governing permissions and
 * limitations under the License.
 *
 */

#include <iostream>
#include <string>
#include <unordered_map>
#include <utility>
#include <vector>
#include <votca/tools/edgecontainer.h>
#include <votca/tools/graphnode.h>

#ifndef _VOTCA_TOOLS_GRAPH_H
#define _VOTCA_TOOLS_GRAPH_H

namespace votca {
namespace tools {

/**
 * \brief A graph object that contains the graph nodes and the edges describing
 * the bonds between nodes.
 *
 */
class GraphNode;

class Graph {
 protected:
  EdgeContainer edge_container_;

  /// Parameter description
  /// @param int - is the index of the graph nodes / vertex ids
  /// @param GraphNode - this is the node object at each vertex and contains
  /// all the informatino that is relevant to that object
  std::unordered_map<int, GraphNode> nodes_;

  /// This is the id of the graph to graphs that contain the same content
  /// are considered equal
  std::string id_;

 protected:
  /// Calculate the id of the graph
  void calcId_();

 public:
  Graph() : id_(""){};
  virtual ~Graph(){};
  /// Constructor
  /// @param edgs - vector of edges where each edge is composed of two
  /// ints (vertex ids) describing a link between the vertices
  /// @param nodes - unordered_map where the key is the vertex id and the
  /// target is the graph node
  Graph(std::vector<Edge> edgs, std::unordered_map<int, GraphNode> nodes);

  /// Equivalence and non equivalence operators work by determine if the
  /// contents of each graph node in each of the graphs are the same.
  bool operator!=(const Graph& graph) const;
  bool operator==(const Graph& graph) const;

  /// Find all the vertices that are isolated (not connected to any other
  /// vertex) and return them in a vector with their corresponding graph node.
  std::vector<std::pair<int, GraphNode>> getIsolatedNodes(void) const;

  /// Returns a vector of the vertices and their graph nodes that are directly
  /// connected to the vertex 'vert'
  std::vector<std::pair<int, GraphNode>> getNeighNodes(int vertex) const;

  /// set the Node associated with vertex 'vert'
  void setNode(int vertex, GraphNode& graph_node);
  void setNode(std::pair<int, GraphNode>& id_and_node);

  /// Gets all vertices with degree of 3 or greater
  std::vector<int> getJunctions() const;

  /// Return a copy of the graph node at vertex 'vert'
  GraphNode getNode(const int vertex) const;

  /// Return all the vertices and their graph nodes that are within the graph
  virtual std::vector<std::pair<int, GraphNode>> getNodes() const;

  /// Returns all the vertices of the graph connected to vertex `vert` through
  /// an edge.
  std::vector<int> getNeighVertices(int vertex) const {
    return edge_container_.getNeighVertices(vertex);
  }

  /// Returns the id of graph
  std::string getId() const { return id_; }

  /// Returns all the edges in the graph
  virtual std::vector<Edge> getEdges() { return edge_container_.getEdges(); }

  /// Returns all the edges in the graph connected to vertex `vertex`
  std::vector<Edge> getNeighEdges(int vertex) const {
    return edge_container_.getNeighEdges(vertex);
  }

  /// Returns all the vertices in the graph
  std::vector<int> getVertices() const;

  /**
   * \brief Finds the max degree of a vertex in the graph.
   *
   * Will look at each of the vertices and find the vertex with the most edges
   * connected to it. It will count the number of edges this corresponds to the
   * maximum degree of the graph.
   **/
  int getMaxDegree() const { return edge_container_.getMaxDegree(); }

  /// Calcualtes the degree, or number of edges connected to vertex `vertex`
  int getDegree(int vertex) const;

  /// Returns all the vertices with degree specified by `degree`
  virtual std::vector<int> getVerticesDegree(int degree) const;

  /// Determines if a vertex exists within the graph
  bool vertexExist(int vertex) const;

  /// Determines if an edge is stored in the graph
  virtual bool edgeExist(const Edge& edge) const {
    return edge_container_.edgeExist(edge);
  }

  /// Remove contents of all nodes
  void clearNodes();
  /// Copies nodes from one graph to another. This should only be used in cases
  /// where the graph does not contain nodes before the copy.
  void copyNodes(Graph& graph);

  friend std::ostream& operator<<(std::ostream& os, const Graph graph);
};

/**
 * \brief Compare function pair<int,GraphNode> object
 *
 * This function is meant to be used with the stl sort algorithm. It will sort
 * a vector of pairs containing the vertex ids and the graphnodes. Only the
 * contetns of the graph node object are used to determine precidence e.g.
 *
 * pair<int,GraphNode> pr_grn1{ 1, gn };
 * pair<int,GraphNode> pr_grn2{ 2, gn2 };
 *
 * vector<pair<int,GraphNode> > vec_pr_gn = { pr_grn1, pr_grn2 , ... etc };
 *
 * sort(vec_pr_gn.begin(),vec_pr_gn.end(),cmpVertNodePair);
 */
<<<<<<< HEAD
bool cmpVertNodePair(const std::pair<int, GraphNode>& gn1_pr,
                     const std::pair<int, GraphNode>& gn2_pr);
=======
bool cmpVertNodePair(std::pair<int, GraphNode>& id_and_node1,
                     std::pair<int, GraphNode>& id_and_node2);
>>>>>>> c994e405
}  // namespace tools
}  // namespace votca
#endif  // _VOTCA_TOOLS_GRAPH_H<|MERGE_RESOLUTION|>--- conflicted
+++ resolved
@@ -158,13 +158,8 @@
  *
  * sort(vec_pr_gn.begin(),vec_pr_gn.end(),cmpVertNodePair);
  */
-<<<<<<< HEAD
-bool cmpVertNodePair(const std::pair<int, GraphNode>& gn1_pr,
-                     const std::pair<int, GraphNode>& gn2_pr);
-=======
-bool cmpVertNodePair(std::pair<int, GraphNode>& id_and_node1,
-                     std::pair<int, GraphNode>& id_and_node2);
->>>>>>> c994e405
+bool cmpVertNodePair(const std::pair<int, GraphNode>& id_and_node1,
+                     const std::pair<int, GraphNode>& id_and_node2);
 }  // namespace tools
 }  // namespace votca
 #endif  // _VOTCA_TOOLS_GRAPH_H