--- conflicted
+++ resolved
@@ -162,24 +162,14 @@
   double D_prime_r(Index i);
 };
 
-<<<<<<< HEAD
-inline double CubicSpline::Calculate(const double &r) {
+inline double CubicSpline::Calculate(double r) {
   Index interval = getInterval(r);
-=======
-inline double CubicSpline::Calculate(double r) {
-  long int interval = getInterval(r);
->>>>>>> 839a7512
   return A(r) * _f[interval] + B(r) * _f[interval + 1] + C(r) * _f2[interval] +
          D(r) * _f2[interval + 1];
 }
 
-<<<<<<< HEAD
-inline double CubicSpline::CalculateDerivative(const double &r) {
+inline double CubicSpline::CalculateDerivative(double r) {
   Index interval = getInterval(r);
-=======
-inline double CubicSpline::CalculateDerivative(double r) {
-  long int interval = getInterval(r);
->>>>>>> 839a7512
   return Aprime(r) * _f[interval] + Bprime(r) * _f[interval + 1] +
          Cprime(r) * _f2[interval] + Dprime(r) * _f2[interval + 1];
 }
@@ -329,19 +319,7 @@
   return (0.5 * xxi * xxi / h - (1.0 / 6.0) * h);
 }
 
-<<<<<<< HEAD
-/**
-inline Index CubicSpline::getInterval(double &r)
-{
-    if (r < _r[0] || r > _r[_r.size() - 1]) return -1;
-    return Index( (r - _r[0]) / (_r[_r.size()-1] - _r[0]) * (_r.size() - 1) );
-}
- **/
-
 inline double CubicSpline::A_prime_l(Index i) {
-=======
-inline double CubicSpline::A_prime_l(long int i) {
->>>>>>> 839a7512
   return -1.0 / (_r[i + 1] - _r[i]);
 }
 
