#the original source of this file can be found in tools repository change it ther
# changes in tools|csg tiggered a full rebuild
# changes in csgapps|csg-manual|csg-tutorials only trigger tools+csg+ifself

language: cpp

sudo: false

addons:
  apt:
    sources: boost-latest 
    packages:
      - cmake
      - ccache
      - libfftw3-dev
      - libgsl0-dev
      - txt2tags
      - libboost1.55-all-dev
      - libexpat1-dev
      - libsqlite3-dev
      - pkg-config
      - pgf
      - texlive-fonts-recommended
      - texlive-latex-extra
      - doxygen
      - graphviz
      - python-numpy
      - gnuplot-nox
      - octave
      - gromacs-dev

env:
  global:
    - GMX_MAX_THREADS=8
    - CCACHE_CPP2=yes
  matrix: #NINJA=1 is currently not support by Travis' cmake, enable when >=2.8.9
    - WERROR=yes J=4 #J>4 triggers an internal compiler in travis' g++
    - CTP=yes WERROR=yes J=4
    - CTP=yes WALL=yes J=4
    - J=1
    - BDIR=build J=4
    - BDIR=build J=1
    - MAN=yes J=4
    - MINIMAL=yes J=4
    - CSG_MDRUN_STEPS=500 TEST=hexane/ibi_bonded J=4
    - CSG_MDRUN_STEPS=500 TEST=hexane/ibi J=4
    - CSG_MDRUN_STEPS=500 TEST=methanol/ibi J=4
    - CSG_MDRUN_STEPS=10000 TEST=methanol/imc J=4
    - CSG_MDRUN_STEPS=5000 TEST=methanol-water/X_0.938/re J=4
    - CSG_MDRUN_STEPS=500 TEST=methanol-water/X_0.938/simplex J=4
    - CSG_MDRUN_STEPS=5000 TEST=methanol-water/X_0.062/re J=4
    - CSG_MDRUN_STEPS=500 TEST=methanol-water/X_0.062/simplex J=4
    - CSG_MDRUN_STEPS=5000 TEST=methanol-water/X_0.5/re J=4
    - CSG_MDRUN_STEPS=500 TEST=methanol-water/X_0.5/simplex J=4
    - CSG_MDRUN_STEPS=500 TEST=propane/ibi J=4
    - CSG_MDRUN_STEPS=10000 TEST=propane/imc J=4
    - CSG_MDRUN_STEPS=500 TEST=spce/cma/density J=4
    - CSG_MDRUN_STEPS=500 TEST=spce/cma/simple J=4 GROMACS=yes
    - CSG_MDRUN_STEPS=500 TEST=spce/ibi J=4
    - CSG_MDRUN_STEPS=500 TEST=spce/ibi_pressure J=4
    - CSG_MDRUN_STEPS=10000 TEST=spce/imc J=4
    - CSG_MDRUN_STEPS=10000 TEST=spce/realtime J=4
    - CSG_MDRUN_STEPS=5000 TEST=spce/re J=4
    - CSG_MDRUN_STEPS=500 TEST=spce/simplex/density J=4
    - CSG_MDRUN_STEPS=500 TEST=spce/simplex/pressure J=4
    - CSG_MDRUN_STEPS=500 TEST=spce/simplex/simple J=4
    - CSG_MDRUN_STEPS=500 TEST=spce/tf J=4 GROMACS=yes
    - CSG_MDRUN_STEPS=500 TEST=urea-water/ibi J=4
    - CSG_MDRUN_STEPS=500 TEST=urea-water/kb-ibi J=4

before_script:
  - wget https://raw.githubusercontent.com/votca/buildutil/master/build.sh && chmod 755 build.sh
  - mkdir -p "$HOME/votca/src" "$HOME/votca/share/votca/scripts/inverse" "$HOME/bin"
  - wget -O "$HOME/votca/share/votca/scripts/inverse/cma.py" http://www.lri.fr/~hansen/cma.py
  - ln -s /usr/bin/ccache "$HOME/bin/clang++"
  - ln -s /usr/bin/ccache "$HOME/bin/clang"

script:
  - PATH="$HOME/bin:/usr/lib/ccache:$PATH" ./build.sh -Wu --dev --prefix "$HOME/votca" ${MAN:+--devdoc}
    ${TEST:+--runtest=$TEST} ${WERROR:+--warn-to-errors} ${MINIMAL:+--minimal}
    ${J:+-j$J} ${BDIR:+--builddir=$BDIR} ${NINJA:+--ninja} ${WALL:+--Wall}
<<<<<<< HEAD
    --gmx-release 4.6.7
=======
    --directory "$HOME/votca/src" --no-clean --depth 1 --gmx-release 4.6.7
>>>>>>> 8b2402de
    tools ${GROMACS:+gromacs} csg csgapps ${MAN:+csg-manual} ${TEST:+csg-tutorials}
    ${CTP:+kmc moo ctp} ${GROMACS:+-DGMX_USE_RDTSCP=OFF} ${GROMACS:+-DGROMACS_PKG_OVERWRITE=libgmx}

cache:
  directories:
    - $HOME/.ccache

compiler:
  - clang
  - gcc<|MERGE_RESOLUTION|>--- conflicted
+++ resolved
@@ -79,11 +79,7 @@
   - PATH="$HOME/bin:/usr/lib/ccache:$PATH" ./build.sh -Wu --dev --prefix "$HOME/votca" ${MAN:+--devdoc}
     ${TEST:+--runtest=$TEST} ${WERROR:+--warn-to-errors} ${MINIMAL:+--minimal}
     ${J:+-j$J} ${BDIR:+--builddir=$BDIR} ${NINJA:+--ninja} ${WALL:+--Wall}
-<<<<<<< HEAD
-    --gmx-release 4.6.7
-=======
     --directory "$HOME/votca/src" --no-clean --depth 1 --gmx-release 4.6.7
->>>>>>> 8b2402de
     tools ${GROMACS:+gromacs} csg csgapps ${MAN:+csg-manual} ${TEST:+csg-tutorials}
     ${CTP:+kmc moo ctp} ${GROMACS:+-DGMX_USE_RDTSCP=OFF} ${GROMACS:+-DGROMACS_PKG_OVERWRITE=libgmx}
 
